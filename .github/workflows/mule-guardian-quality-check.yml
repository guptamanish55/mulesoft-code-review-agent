name: Mule Guardian Code Quality Check

# When this workflow runs
on:
  push:
<<<<<<< HEAD
    branches: [ main, dev ]  # Added 'dev' for your branch
=======
    branches: [ main, develop, dev ]  # Added 'dev' for your branch
>>>>>>> eb87a14f
  pull_request:
    branches: [ main, develop, dev ]

# Environment variables
env:
  COMPLIANCE_THRESHOLD: 75  # Minimum compliance percentage required
  PMD_VERSION: "7.0.0"

jobs:
  code-quality-check:
    runs-on: ubuntu-latest
    
    steps:
    # Step 1: Get the code
    - name: Checkout Code
      uses: actions/checkout@v4
      
    # Step 1.5: Get core files from main branch if not present
    - name: Get Core Mule Guardian Files
      run: |
        echo "🔍 Checking for core Mule Guardian files..."
        
        if [ ! -f "mulesoft_ai_code_review_agent.py" ]; then
          echo "⚠️ Core files not found in current branch, fetching from main..."
          
          # Fetch main branch
          git fetch origin main
          
          # Copy core files from main branch
          git show main:mulesoft_ai_code_review_agent.py > mulesoft_ai_code_review_agent.py
          git show main:comprehensive-mulesoft-ruleset-no-debug.xml > comprehensive-mulesoft-ruleset-no-debug.xml
          git show main:requirements.txt > requirements.txt
          
          echo "✅ Core files copied from main branch"
        else
          echo "✅ Core files found in current branch"
        fi
        
        # Verify files exist
        if [ ! -f "mulesoft_ai_code_review_agent.py" ]; then
          echo "❌ Error: mulesoft_ai_code_review_agent.py still not found"
          exit 1
        fi
        
        if [ ! -f "comprehensive-mulesoft-ruleset-no-debug.xml" ]; then
          echo "❌ Error: comprehensive-mulesoft-ruleset-no-debug.xml still not found"
          exit 1
        fi
        
        echo "✅ All required files verified"
      
    # Step 2: Setup Python (for Mule Guardian)
    - name: Set up Python
      uses: actions/setup-python@v5
      with:
        python-version: '3.9'
        
    # Step 3: Setup Java (required for PMD)
    - name: Set up Java
      uses: actions/setup-java@v4
      with:
        distribution: 'temurin'
        java-version: '11'
        
<<<<<<< HEAD
    # Step 4: Install PMD with fallback methods (FIXED)
=======
    # Step 4: Install PMD with fallback methods (FIXED FOR LINUX)
>>>>>>> eb87a14f
    - name: Install PMD
      run: |
        echo "📦 Installing PMD..."
        
        # Method 1: Try direct download with current format
        if wget https://github.com/pmd/pmd/releases/download/pmd_releases%2F${{ env.PMD_VERSION }}/pmd-bin-${{ env.PMD_VERSION }}.zip; then
          echo "✅ Downloaded PMD using current format"
          unzip pmd-bin-${{ env.PMD_VERSION }}.zip
          sudo mv pmd-bin-${{ env.PMD_VERSION }} /opt/pmd
        # Method 2: Try alternative URL format  
        elif wget https://github.com/pmd/pmd/releases/download/pmd_releases%2F${{ env.PMD_VERSION }}/pmd-dist-${{ env.PMD_VERSION }}-bin.zip; then
          echo "✅ Downloaded PMD using alternative format"
          unzip pmd-dist-${{ env.PMD_VERSION }}-bin.zip
          sudo mv pmd-bin-${{ env.PMD_VERSION }} /opt/pmd
        # Method 3: Try latest stable version
        elif wget https://github.com/pmd/pmd/releases/download/pmd_releases%2F7.0.0/pmd-bin-7.0.0.zip; then
          echo "✅ Downloaded PMD 7.0.0 as fallback"
          unzip pmd-bin-7.0.0.zip
          sudo mv pmd-bin-7.0.0 /opt/pmd
        # Method 4: Use package manager as last resort
        else
          echo "⚠️ Direct download failed, trying package manager..."
          sudo apt-get update
          sudo apt-get install -y pmd
          # Create symlink for consistency
          if command -v pmd >/dev/null 2>&1; then
            sudo mkdir -p /opt/pmd/bin
            sudo ln -sf $(which pmd) /opt/pmd/bin/pmd
            echo "✅ PMD installed via package manager"
          else
            echo "❌ PMD installation failed completely"
            exit 1
          fi
        fi
        
        # CRITICAL FIX: Create the path structure that Mule Guardian expects
        echo "🔗 Creating expected PMD paths for Mule Guardian..."
        sudo mkdir -p /opt/homebrew/bin
        sudo ln -sf /opt/pmd/bin/pmd /opt/homebrew/bin/pmd
        
        # Also add both paths to PATH for maximum compatibility
        echo "/opt/pmd/bin" >> $GITHUB_PATH
        echo "/opt/homebrew/bin" >> $GITHUB_PATH
        export PATH="/opt/pmd/bin:/opt/homebrew/bin:$PATH"
        
        # Verify PMD is accessible from both locations
        echo "🧪 Verifying PMD installation..."
        if /opt/pmd/bin/pmd --version; then
          echo "✅ PMD verified at /opt/pmd/bin/pmd"
        else
          echo "❌ PMD verification failed at /opt/pmd/bin/pmd"
          exit 1
        fi
        
        if /opt/homebrew/bin/pmd --version; then
          echo "✅ PMD verified at /opt/homebrew/bin/pmd (Mule Guardian expected path)"
        else
          echo "❌ PMD verification failed at /opt/homebrew/bin/pmd"
          exit 1
        fi
        
        echo "✅ PMD installed and verified successfully at both locations"
        
    # Step 5: Install Mule Guardian Dependencies
    - name: Install Python Dependencies
      run: |
        echo "📦 Installing Python dependencies..."
        pip install --upgrade pip
        pip install Flask==2.3.3 Flask-CORS==4.0.0 lxml==6.0.0 reportlab==4.4.2
        pip install requests==2.32.4 pathlib2==2.3.7 dataclasses-json==0.6.1
        echo "✅ Dependencies installed successfully"
        
    # Step 6: Run Mule Guardian Analysis (FIXED PATH)
    - name: Run Mule Guardian Analysis
      id: mule-analysis
      run: |
        echo "🔍 Starting Mule Guardian analysis..."
        
<<<<<<< HEAD
        # Check if we're analyzing main branch (core files) or dev branch (sample project)
        if [ -f "mulesoft_ai_code_review_agent.py" ]; then
          echo "📍 Found core Mule Guardian files in current branch"
          ANALYSIS_TARGET="."
        elif [ -d "sample_demo_project" ]; then
          echo "📍 Found sample project - analyzing sample_demo_project/"
          ANALYSIS_TARGET="sample_demo_project"
        else
          echo "❌ Error: Neither core files nor sample project found"
          echo "Please ensure your repository contains either:"
          echo "  1. mulesoft_ai_code_review_agent.py (main branch)"
          echo "  2. sample_demo_project/ folder (dev branch)"
=======
        # Determine what to analyze
        if [ -d "sample_demo_project" ]; then
          echo "📍 Found sample project - analyzing sample_demo_project/"
          ANALYSIS_TARGET="sample_demo_project"
        else
          echo "📍 Analyzing current directory"
          ANALYSIS_TARGET="."
        fi
        
        # Verify core files exist
        if [ ! -f "mulesoft_ai_code_review_agent.py" ]; then
          echo "❌ Error: mulesoft_ai_code_review_agent.py not found"
          exit 1
        fi
        
        if [ ! -f "comprehensive-mulesoft-ruleset-no-debug.xml" ]; then
          echo "❌ Error: comprehensive-mulesoft-ruleset-no-debug.xml not found"
>>>>>>> eb87a14f
          exit 1
        fi
        
        # Run the analysis on the correct target
        python mulesoft_ai_code_review_agent.py "$ANALYSIS_TARGET" comprehensive-mulesoft-ruleset-no-debug.xml -o quality-report.json -v
        
        # Extract compliance percentage from report
        COMPLIANCE=$(python -c "
        import json
        try:
            with open('quality-report.json', 'r') as f:
                data = json.load(f)
            compliance = data.get('compliance_percentage', 0)
            print(f'{compliance:.1f}')
        except Exception as e:
            print('0')
        ")
        
        echo "COMPLIANCE_SCORE=$COMPLIANCE" >> $GITHUB_OUTPUT
        echo "🛡️ Project Compliance: $COMPLIANCE%"
        
    # Step 7: Check Quality Gate
    - name: Quality Gate Check
      run: |
        SCORE=${{ steps.mule-analysis.outputs.COMPLIANCE_SCORE }}
        THRESHOLD=${{ env.COMPLIANCE_THRESHOLD }}
        
        echo "📊 Compliance Score: $SCORE%"
        echo "🎯 Required Threshold: $THRESHOLD%"
        
        # Use Python for decimal comparison (more reliable than bash)
        RESULT=$(python -c "
        score = float('$SCORE')
        threshold = float('$THRESHOLD')
        if score < threshold:
            print('FAIL')
        else:
            print('PASS')
        ")
        
        if [ "$RESULT" = "FAIL" ]; then
          echo "❌ QUALITY GATE FAILED"
          echo "Project compliance ($SCORE%) is below required threshold ($THRESHOLD%)"
          echo "Please improve code quality before merging."
          exit 1
        else
          echo "✅ QUALITY GATE PASSED"
          echo "Project meets quality standards!"
        fi
        
    # Step 8: Generate HTML Report
    - name: Generate HTML Report
      if: always()  # Run even if previous steps failed
      run: |
        echo "📄 Generating HTML report..."
        python -c "
        import json
        import sys
        import os
        
        # Simple HTML report generator
        try:
            with open('quality-report.json', 'r') as f:
                report = json.load(f)
            
            html_content = f'''
            <!DOCTYPE html>
            <html>
            <head>
                <title>Mule Guardian Quality Report</title>
                <style>
                    body {{ font-family: Arial, sans-serif; margin: 40px; }}
                    .header {{ background: #667eea; color: white; padding: 20px; border-radius: 8px; }}
                    .summary {{ background: #f8f9fa; padding: 20px; margin: 20px 0; border-radius: 8px; }}
                    .metric {{ display: inline-block; margin: 10px 20px; }}
                    .violation {{ margin: 10px 0; padding: 10px; border-left: 4px solid #dc3545; }}
                    .high {{ border-color: #dc3545; }}
                    .medium {{ border-color: #ffc107; }}
                    .low {{ border-color: #28a745; }}
                </style>
            </head>
            <body>
                <div class=\"header\">
                    <h1>🛡️ Mule Guardian Code Quality Report</h1>
                    <p>Project: {report.get('project_name', 'Unknown')}</p>
                    <p>Generated: {report.get('scan_timestamp', 'Unknown')}</p>
                </div>
                
                <div class=\"summary\">
                    <h2>📊 Quality Summary</h2>
                    <div class=\"metric\">
                        <strong>Compliance Score:</strong> {report.get('compliance_percentage', 0):.1f}%
                    </div>
                    <div class=\"metric\">
                        <strong>Total Violations:</strong> {report.get('total_violations', 0)}
                    </div>
                    <div class=\"metric\">
                        <strong>Files Scanned:</strong> {report.get('files_scanned', 0)}
                    </div>
                </div>
                
                <div class=\"violations\">
                    <h2>🔍 Violation Breakdown</h2>
                    <p><strong>HIGH Priority:</strong> {report.get('violations_by_priority', {}).get('HIGH', 0)}</p>
                    <p><strong>MEDIUM Priority:</strong> {report.get('violations_by_priority', {}).get('MEDIUM', 0)}</p>
                    <p><strong>LOW Priority:</strong> {report.get('violations_by_priority', {}).get('LOW', 0)}</p>
                </div>
                
                <div class=\"recommendations\">
                    <h2>💡 Recommendations</h2>
                    <p>Review the violations above and implement the suggested fixes to improve code quality.</p>
                </div>
            </body>
            </html>
            '''
            
            with open('quality-report.html', 'w') as f:
                f.write(html_content)
            
            print('✅ HTML report generated successfully')
            
        except Exception as e:
            print(f'❌ Error generating HTML report: {e}')
            # Create a basic error report
            with open('quality-report.html', 'w') as f:
                f.write('<html><body><h1>Report Generation Failed</h1><p>Please check the logs for details.</p></body></html>')
        "
        
    # Step 9: Upload Reports as Artifacts
    - name: Upload Quality Reports
      if: always()  # Always upload, even if analysis failed
      uses: actions/upload-artifact@v4
      with:
        name: mule-guardian-quality-report
        path: |
          quality-report.json
          quality-report.html
<<<<<<< HEAD
        retention-days: 30
=======
        retention-days: 30
        
    # Step 10: Comment on Pull Request (FIXED VERSION)
    - name: Comment PR with Results
      if: github.event_name == 'pull_request'
      uses: actions/github-script@v7
      with:
        script: |
          const fs = require('fs');
          
          try {
            const report = JSON.parse(fs.readFileSync('quality-report.json', 'utf8'));
            const compliance = '${{ steps.mule-analysis.outputs.COMPLIANCE_SCORE }}';
            
            const statusEmoji = compliance >= 85 ? '🟢' : 
                               compliance >= 75 ? '🟡' : '🔴';
            
            const statusText = compliance >= 85 ? 'Excellent' : 
                              compliance >= 75 ? 'Good' : 'Needs Improvement';
            
            const body = `## ${statusEmoji} Mule Guardian Quality Check Results
            
            **Compliance Score:** ${compliance}% (${statusText})
            **Total Issues:** ${report.total_violations || 0}
            **Files Scanned:** ${report.files_scanned || 0}
            
            ### Violation Breakdown
            - 🔴 **High Priority:** ${report.violations_by_priority?.HIGH || 0}
            - 🟡 **Medium Priority:** ${report.violations_by_priority?.MEDIUM || 0}
            - 🔵 **Low Priority:** ${report.violations_by_priority?.LOW || 0}
            
            ${compliance < 75 ? 
              '❌ **Quality gate failed** - Please address violations before merging.' : 
              '✅ **Quality gate passed** - Code meets standards!'}
            
            📋 [Download detailed report](https://github.com/${context.repo.owner}/${context.repo.repo}/actions/runs/${context.runId})`;
            
            github.rest.issues.createComment({
              issue_number: context.issue.number,
              owner: context.repo.owner,
              repo: context.repo.repo,
              body: body
            });
            
          } catch (error) {
            console.log('Could not post PR comment:', error.message);
          } 
>>>>>>> eb87a14f
<|MERGE_RESOLUTION|>--- conflicted
+++ resolved
@@ -3,11 +3,7 @@
 # When this workflow runs
 on:
   push:
-<<<<<<< HEAD
-    branches: [ main, dev ]  # Added 'dev' for your branch
-=======
     branches: [ main, develop, dev ]  # Added 'dev' for your branch
->>>>>>> eb87a14f
   pull_request:
     branches: [ main, develop, dev ]
 
@@ -72,11 +68,7 @@
         distribution: 'temurin'
         java-version: '11'
         
-<<<<<<< HEAD
-    # Step 4: Install PMD with fallback methods (FIXED)
-=======
     # Step 4: Install PMD with fallback methods (FIXED FOR LINUX)
->>>>>>> eb87a14f
     - name: Install PMD
       run: |
         echo "📦 Installing PMD..."
@@ -155,20 +147,6 @@
       run: |
         echo "🔍 Starting Mule Guardian analysis..."
         
-<<<<<<< HEAD
-        # Check if we're analyzing main branch (core files) or dev branch (sample project)
-        if [ -f "mulesoft_ai_code_review_agent.py" ]; then
-          echo "📍 Found core Mule Guardian files in current branch"
-          ANALYSIS_TARGET="."
-        elif [ -d "sample_demo_project" ]; then
-          echo "📍 Found sample project - analyzing sample_demo_project/"
-          ANALYSIS_TARGET="sample_demo_project"
-        else
-          echo "❌ Error: Neither core files nor sample project found"
-          echo "Please ensure your repository contains either:"
-          echo "  1. mulesoft_ai_code_review_agent.py (main branch)"
-          echo "  2. sample_demo_project/ folder (dev branch)"
-=======
         # Determine what to analyze
         if [ -d "sample_demo_project" ]; then
           echo "📍 Found sample project - analyzing sample_demo_project/"
@@ -186,7 +164,6 @@
         
         if [ ! -f "comprehensive-mulesoft-ruleset-no-debug.xml" ]; then
           echo "❌ Error: comprehensive-mulesoft-ruleset-no-debug.xml not found"
->>>>>>> eb87a14f
           exit 1
         fi
         
@@ -315,7 +292,7 @@
                 f.write('<html><body><h1>Report Generation Failed</h1><p>Please check the logs for details.</p></body></html>')
         "
         
-    # Step 9: Upload Reports as Artifacts
+    # Step 9: Upload Reports as Artifacts (FIXED VERSION)
     - name: Upload Quality Reports
       if: always()  # Always upload, even if analysis failed
       uses: actions/upload-artifact@v4
@@ -324,9 +301,6 @@
         path: |
           quality-report.json
           quality-report.html
-<<<<<<< HEAD
-        retention-days: 30
-=======
         retention-days: 30
         
     # Step 10: Comment on Pull Request (FIXED VERSION)
@@ -373,5 +347,4 @@
             
           } catch (error) {
             console.log('Could not post PR comment:', error.message);
-          } 
->>>>>>> eb87a14f
+          } 